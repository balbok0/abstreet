use std::collections::{BTreeMap, BTreeSet, HashMap, HashSet};

use serde::{Deserialize, Serialize};

use abstutil::{
    deserialize_btreemap, prettyprint_usize, retain_btreeset, serialize_btreemap, FixedMap,
};
use geom::{Duration, Time};
use map_model::{
    ControlStopSign, ControlTrafficSignal, Intersection, IntersectionID, LaneID, Map, StageType,
    Traversable, TurnID, TurnPriority, TurnType, UberTurn,
};

use crate::mechanics::car::Car;
use crate::mechanics::Queue;
use crate::{
    AgentID, AlertLocation, CarID, Command, DelayCause, Event, Scheduler, SimOptions, Speed,
};

const WAIT_AT_STOP_SIGN: Duration = Duration::const_seconds(0.5);
const WAIT_BEFORE_YIELD_AT_TRAFFIC_SIGNAL: Duration = Duration::const_seconds(0.2);

/// Manages conflicts at intersections. When an agent has reached the end of a lane, they call
/// maybe_start_turn to make a Request. Based on the intersection type (stop sign, traffic signal,
/// or a "freeform policy"), the Request gets queued or immediately accepted. When agents finish
/// turns or when some time passes (for traffic signals), the intersection also gets a chance to
/// react, maybe granting one of the pending requests.
///
/// Most of the complexity comes from attempting to workaround
/// <https://dabreegster.github.io/abstreet/trafficsim/gridlock.html>.
#[derive(Serialize, Deserialize, Clone)]
pub(crate) struct IntersectionSimState {
    state: BTreeMap<IntersectionID, State>,
    use_freeform_policy_everywhere: bool,
    dont_block_the_box: bool,
    break_turn_conflict_cycles: bool,
    handle_uber_turns: bool,
    disable_turn_conflicts: bool,
    // (x, y) means x is blocked by y. It's a many-to-many relationship. TODO Better data
    // structure.
    blocked_by: BTreeSet<(CarID, CarID)>,
    events: Vec<Event>,

    // Count how many calls to maybe_start_turn there are aside from the initial call. Break down
    // failures by those not allowed by the current intersection state vs those blocked by a
    // vehicle in the way in the target queue.
    total_repeat_requests: usize,
    not_allowed_requests: usize,
    blocked_by_someone_requests: usize,
}

#[derive(Clone, Debug, Serialize, Deserialize)]
struct State {
    id: IntersectionID,
    // The in-progress turns which any potential new turns must not conflict with
    accepted: BTreeSet<Request>,
    // Track when a request is first made.
    #[serde(
        serialize_with = "serialize_btreemap",
        deserialize_with = "deserialize_btreemap"
    )]
    waiting: BTreeMap<Request, Time>,
    // When a vehicle begins an uber-turn, reserve the future turns to ensure they're able to
    // complete the entire sequence. This is especially necessary since groups of traffic signals
    // are not yet configured as one.
    reserved: BTreeSet<Request>,

    signal: Option<SignalState>,
}

#[derive(Clone, Debug, Serialize, Deserialize)]
struct SignalState {
    // The current stage of the signal, zero based
    current_stage: usize,
    // The time when the signal is checked for advancing
    stage_ends_at: Time,
    // The number of times a variable signal has been extended during the current stage.
    extensions_count: usize,
}

#[derive(PartialEq, Eq, PartialOrd, Ord, Serialize, Deserialize, Clone, Debug)]
struct Request {
    agent: AgentID,
    turn: TurnID,
}

// Mutations
impl IntersectionSimState {
    pub fn new(map: &Map, scheduler: &mut Scheduler, opts: &SimOptions) -> IntersectionSimState {
        let mut sim = IntersectionSimState {
            state: BTreeMap::new(),
            use_freeform_policy_everywhere: opts.use_freeform_policy_everywhere,
            dont_block_the_box: opts.dont_block_the_box,
            break_turn_conflict_cycles: opts.break_turn_conflict_cycles,
            handle_uber_turns: opts.handle_uber_turns,
            disable_turn_conflicts: opts.disable_turn_conflicts,
            blocked_by: BTreeSet::new(),
            events: Vec::new(),

            total_repeat_requests: 0,
            not_allowed_requests: 0,
            blocked_by_someone_requests: 0,
        };
        if sim.disable_turn_conflicts {
            sim.use_freeform_policy_everywhere = true;
        }

        for i in map.all_intersections() {
            let mut state = State {
                id: i.id,
                accepted: BTreeSet::new(),
                waiting: BTreeMap::new(),
                reserved: BTreeSet::new(),
                signal: None,
            };
            if i.is_traffic_signal() {
                state.signal = Some(SignalState::new(i.id, Time::START_OF_DAY, map, scheduler));
            }
            sim.state.insert(i.id, state);
        }
        sim
    }

    pub fn turn_finished(
        &mut self,
        now: Time,
        agent: AgentID,
        turn: TurnID,
        scheduler: &mut Scheduler,
        map: &Map,
        handling_live_edits: bool,
    ) {
        let state = self.state.get_mut(&turn.parent).unwrap();
        assert!(state.accepted.remove(&Request { agent, turn }));
        state.reserved.remove(&Request { agent, turn });
        if !handling_live_edits && map.get_t(turn).turn_type != TurnType::SharedSidewalkCorner {
            self.wakeup_waiting(now, turn.parent, scheduler, map);
        }
        if self.break_turn_conflict_cycles {
            if let AgentID::Car(car) = agent {
                // todo: when drain_filter() is no longer experimental, use it instead of
                // retian_btreeset()
                retain_btreeset(&mut self.blocked_by, |(_, c)| *c != car);
            }
        }
    }

    /// For deleting cars
    pub fn cancel_request(&mut self, agent: AgentID, turn: TurnID) {
        let state = self.state.get_mut(&turn.parent).unwrap();
        state.waiting.remove(&Request { agent, turn });
        if self.break_turn_conflict_cycles {
            if let AgentID::Car(car) = agent {
                retain_btreeset(&mut self.blocked_by, |(c1, c2)| *c1 != car && *c2 != car);
            }
        }
    }

    pub fn space_freed(
        &mut self,
        now: Time,
        i: IntersectionID,
        scheduler: &mut Scheduler,
        map: &Map,
    ) {
        self.wakeup_waiting(now, i, scheduler, map);
    }

    /// Vanished at border, stopped biking, etc -- a vehicle disappeared, and didn't have one last
    /// turn.
    pub fn vehicle_gone(&mut self, car: CarID) {
        retain_btreeset(&mut self.blocked_by, |(c1, c2)| *c1 != car && *c2 != car);
    }

    pub fn agent_deleted_mid_turn(&mut self, agent: AgentID, turn: TurnID) {
        let state = self.state.get_mut(&turn.parent).unwrap();
        assert!(state.accepted.remove(&Request { agent, turn }));

        // This agent might have a few more nearby turns reserved, because they're part of an
        // uber-turn. It's a blunt response to just clear them all out, but it should be correct.
        for state in self.state.values_mut() {
            retain_btreeset(&mut state.reserved, |req| req.agent != agent);
        }
    }

    fn wakeup_waiting(&self, now: Time, i: IntersectionID, scheduler: &mut Scheduler, map: &Map) {
        let mut all: Vec<(Request, Time)> = self.state[&i]
            .waiting
            .iter()
            .map(|(r, t)| (r.clone(), *t))
            .collect();
        // Sort by waiting time, so things like stop signs actually are first-come, first-served.
        all.sort_by_key(|(_, t)| *t);

        // Wake up Priority turns before Yield turns. Don't wake up Banned turns at all. This makes
        // sure priority vehicles should get the head-start, without blocking yield vehicles
        // unnecessarily.
        let mut protected = Vec::new();
        let mut yielding = Vec::new();

        if self.use_freeform_policy_everywhere {
            for (req, _) in all {
                protected.push(req);
            }
        } else if let Some(ref signal) = map.maybe_get_traffic_signal(i) {
            let stage = &signal.stages[self.state[&i].signal.as_ref().unwrap().current_stage];
            for (req, _) in all {
                match stage.get_priority_of_turn(req.turn, signal) {
                    TurnPriority::Protected => {
                        protected.push(req);
                    }
                    TurnPriority::Yield => {
                        yielding.push(req);
                    }
                    // No need to wake up
                    TurnPriority::Banned => {}
                }
            }
        } else if let Some(ref sign) = map.maybe_get_stop_sign(i) {
            for (req, _) in all {
                match sign.get_priority(req.turn, map) {
                    TurnPriority::Protected => {
                        protected.push(req);
                    }
                    TurnPriority::Yield => {
                        yielding.push(req);
                    }
                    TurnPriority::Banned => unreachable!(),
                }
            }
        } else {
            // This could either be a border intersection or an intersection that was just closed
            // in the middle of simulation. In either case, there shouldn't be any other turns at
            // it.
            assert!(protected.is_empty());
            assert!(yielding.is_empty());
        };

        for req in protected {
            // Use update because multiple agents could finish a turn at the same time, before the
            // waiting one has a chance to try again.
            scheduler.update(now, Command::update_agent(req.agent));
        }
        // Make sure the protected movement gets first dibs. The scheduler arbitrarily (but
        // deterministically) orders commands with the same time.
        for req in yielding {
            scheduler.update(
                now + Duration::seconds(0.1),
                Command::update_agent(req.agent),
            );
        }
    }

    /// This is only triggered for traffic signals.
    pub fn update_intersection(
        &mut self,
        now: Time,
        id: IntersectionID,
        map: &Map,
        scheduler: &mut Scheduler,
    ) {
        // trivial function that advances the signal stage and returns duration
        fn advance(
            signal_state: &mut SignalState,
            signal: &ControlTrafficSignal,
            allow_crosswalk_skip: bool,
        ) -> Duration {
            signal_state.current_stage = (signal_state.current_stage + 1) % signal.stages.len();
            let stage = &signal.stages[signal_state.current_stage];
            // only skip for variable all-walk crosswalk
            if let PhaseType::Variable(_, _, _) = stage.phase_type {
                if allow_crosswalk_skip && stage.contains_only_crosswalks() {
                    // we can skip this stage, as its all walk and we're allowed to skip (no
                    // pedestrian waiting).
                    signal_state.current_stage =
                        (signal_state.current_stage + 1) % signal.stages.len();
                }
            }
            signal.stages[signal_state.current_stage]
                .stage_type
                .simple_duration()
        }
        let state = self.state.get_mut(&id).unwrap();
        let signal_state = state.signal.as_mut().unwrap();
        let signal = map.get_traffic_signal(id);
        let ped_waiting = state.waiting.keys().any(|req| {
            if let AgentID::Pedestrian(_) = req.agent {
                return true;
            }
            false
        });
        let duration: Duration;
        // Switch to a new stage?
        assert_eq!(now, signal_state.stage_ends_at);
        let old_stage = &signal.stages[signal_state.current_stage];
<<<<<<< HEAD
        match old_stage.phase_type {
            PhaseType::Fixed(_) => {
                duration = advance(signal_state, signal, !ped_waiting);
            }
            PhaseType::Adaptive(_) => {
                // TODO Make a better policy here. For now, if there's _anyone_ waiting to start a
                // protected turn, repeat this stage for the full duration. Note that "waiting" is
                // only defined as "at the end of the lane, ready to start the turn." If a
                // vehicle/ped is a second away from the intersection, this won't detect that. We
                // could pass in all of the Queues here and use that to count all incoming agents,
                // even ones a little farther away.
                if state.waiting.keys().all(|req| {
                    old_stage.get_priority_of_turn(req.turn, signal) != TurnPriority::Protected
                }) {
                    duration = advance(signal_state, signal, !ped_waiting);
                    self.events.push(Event::Alert(
                        AlertLocation::Intersection(id),
                        "Repeating an adaptive stage".to_string(),
                    ));
                } else {
                    duration = signal.stages[signal_state.current_stage]
                        .phase_type
                        .simple_duration();
                }
            }
            PhaseType::Variable(min, delay, additional) => {
=======
        match old_stage.stage_type {
            StageType::Fixed(_) => {
                duration = advance(signal_state, signal);
            }
            StageType::Variable(min, delay, additional) => {
>>>>>>> 37a25c0f
                // test if anyone is waiting in current stage, and if so, extend the signal cycle.
                // Filter out pedestrians, as they've had their chance and the delay
                // could be short enough to keep them on the curb.
                let delay = std::cmp::max(Duration::const_seconds(1.0), delay);
                // Only extend for the fixed additional time
                if signal_state.extensions_count as f64 * delay.inner_seconds()
                    >= additional.inner_seconds()
                {
                    self.events.push(Event::Alert(
                        AlertLocation::Intersection(id),
                        format!(
                            "exhausted a variable stage {},{},{},{}",
                            min, delay, additional, signal_state.extensions_count
                        ),
                    ));
                    duration = advance(signal_state, signal, !ped_waiting);
                    signal_state.extensions_count = 0;
                } else if state.waiting.keys().all(|req| {
                    if let AgentID::Pedestrian(_) = req.agent {
                        return true;
                    }
                    // Should we only allow protected to extend or any not banned?
                    // currently only the protected demand control extended.
                    old_stage.get_priority_of_turn(req.turn, signal) != TurnPriority::Protected
                }) {
                    signal_state.extensions_count = 0;
                    duration = advance(signal_state, signal, !ped_waiting);
                } else {
                    signal_state.extensions_count += 1;
                    duration = delay;
                    self.events.push(Event::Alert(
                        AlertLocation::Intersection(id),
                        format!(
                            "Extending a variable stage {},{},{},{}",
                            min, delay, additional, signal_state.extensions_count
                        ),
                    ));
                }
            }
        }

        signal_state.stage_ends_at = now + duration;
        scheduler.push(signal_state.stage_ends_at, Command::UpdateIntersection(id));
        self.wakeup_waiting(now, id, scheduler, map);
    }

    /// For cars: The head car calls this when they're at the end of the lane WaitingToAdvance. If
    /// this returns true, then the head car MUST actually start this turn.
    /// For peds: Likewise -- only called when the ped is at the start of the turn. They must
    /// actually do the turn if this returns true.
    ///
    /// If this returns false, the agent should NOT retry. IntersectionSimState will schedule a
    /// retry event at some point.
    pub fn maybe_start_turn(
        &mut self,
        agent: AgentID,
        turn: TurnID,
        speed: Speed,
        now: Time,
        map: &Map,
        scheduler: &mut Scheduler,
        maybe_cars_and_queues: Option<(
            &Car,
            &FixedMap<CarID, Car>,
            &mut HashMap<Traversable, Queue>,
        )>,
    ) -> bool {
        let req = Request { agent, turn };
        let entry = self
            .state
            .get_mut(&turn.parent)
            .unwrap()
            .waiting
            .entry(req.clone());
        let repeat_request = match entry {
            std::collections::btree_map::Entry::Vacant(_) => false,
            std::collections::btree_map::Entry::Occupied(_) => true,
        };
        entry.or_insert(now);

        if repeat_request {
            self.total_repeat_requests += 1;
        }

        let shared_sidewalk_corner =
            map.get_t(req.turn).turn_type == TurnType::SharedSidewalkCorner;

        let readonly_pair = maybe_cars_and_queues.as_ref().map(|(_, c, q)| (*c, &**q));
        let allowed = if shared_sidewalk_corner {
            // SharedSidewalkCorner doesn't conflict with anything -- fastpath!
            true
        } else if !self.handle_accepted_conflicts(&req, map, readonly_pair) {
            // It's never OK to perform a conflicting turn
            false
        } else if maybe_cars_and_queues
            .as_ref()
            .map(|(car, _, _)| {
                self.handle_uber_turns && car.router.get_path().currently_inside_ut().is_some()
            })
            .unwrap_or(false)
        {
            // If we started an uber-turn, then finish it! But alert if we're running a red light.
            if let Some(ref signal) = map.maybe_get_traffic_signal(turn.parent) {
                // Don't pass in the scheduler, aka, don't pause before yielding.
                if !self.traffic_signal_policy(&req, map, signal, speed, now, None) && false {
                    self.events.push(Event::Alert(
                        AlertLocation::Intersection(req.turn.parent),
                        format!("Running a red light inside an uber-turn: {:?}", req),
                    ));
                }
            }

            true
        } else if self.use_freeform_policy_everywhere {
            // If we made it this far, we don't conflict with an accepted turn
            true
        } else if let Some(ref signal) = map.maybe_get_traffic_signal(turn.parent) {
            self.traffic_signal_policy(&req, map, signal, speed, now, Some(scheduler))
        } else if let Some(ref sign) = map.maybe_get_stop_sign(turn.parent) {
            self.stop_sign_policy(&req, map, sign, now, scheduler)
        } else {
            unreachable!()
        };
        if !allowed {
            if repeat_request {
                self.not_allowed_requests += 1;
            }
            return false;
        }

        // Lock the entire uber-turn.
        if self.handle_uber_turns {
            if let Some(ut) = maybe_cars_and_queues
                .as_ref()
                .and_then(|(car, _, _)| car.router.get_path().about_to_start_ut())
            {
                // If there's a problem up ahead, don't start.
                for t in &ut.path {
                    let req = Request { agent, turn: *t };
                    if !self.handle_accepted_conflicts(&req, map, readonly_pair) {
                        if repeat_request {
                            self.blocked_by_someone_requests += 1;
                        }
                        return false;
                    }
                }
                // If the way is clear, make sure it stays that way.
                for t in &ut.path {
                    self.state
                        .get_mut(&t.parent)
                        .unwrap()
                        .reserved
                        .insert(Request { agent, turn: *t });
                }
            }
        }

        // Don't block the box.
        if let Some((car, _, queues)) = maybe_cars_and_queues {
            assert_eq!(agent, AgentID::Car(car.vehicle.id));
            let inside_ut = self.handle_uber_turns
                && (car.router.get_path().currently_inside_ut().is_some()
                    || car.router.get_path().about_to_start_ut().is_some());
            let queue = queues.get_mut(&Traversable::Lane(turn.dst)).unwrap();
            if !queue.try_to_reserve_entry(
                car,
                !self.dont_block_the_box
                    || allow_block_the_box(map.get_i(turn.parent))
                    || inside_ut,
            ) {
                if self.break_turn_conflict_cycles {
                    // TODO Should we run the detector here?
                    if let Some(c) = queue.laggy_head {
                        self.blocked_by.insert((car.vehicle.id, c));
                    } else if let Some(c) = queue.cars.get(0) {
                        self.blocked_by.insert((car.vehicle.id, *c));
                    } else {
                        // try_to_reserve_entry must have failed because somebody has filled up
                        // reserved_length. That only happens while a turn is in progress, so this
                        // unwrap() must work.
                        let blocking_req = self.state[&turn.parent]
                            .accepted
                            .iter()
                            .find(|r| r.turn.dst == turn.dst)
                            .unwrap();
                        self.blocked_by
                            .insert((car.vehicle.id, blocking_req.agent.as_car()));
                    }
                }

                if repeat_request {
                    self.blocked_by_someone_requests += 1;
                }
                return false;
            }
        }

        // TODO For now, we're only interested in signals, and there's too much raw data to store
        // for stop signs too.
        let state = self.state.get_mut(&turn.parent).unwrap();
        let delay = now - state.waiting.remove(&req).unwrap();
        // SharedSidewalkCorner are always no-conflict, immediate turns; they're not interesting.
        if !shared_sidewalk_corner {
            if let Some(ts) = map.maybe_get_traffic_signal(state.id) {
                self.events.push(Event::IntersectionDelayMeasured(
                    ts.compressed_id(turn),
                    delay,
                    agent,
                ));
            }
        }
        state.accepted.insert(req);
        if self.break_turn_conflict_cycles {
            if let AgentID::Car(car) = agent {
                retain_btreeset(&mut self.blocked_by, |(c, _)| *c != car);
            }
        }

        true
    }

    pub fn collect_events(&mut self) -> Vec<Event> {
        std::mem::replace(&mut self.events, Vec::new())
    }

    pub fn handle_live_edited_traffic_signals(
        &mut self,
        now: Time,
        map: &Map,
        scheduler: &mut Scheduler,
    ) {
        for state in self.state.values_mut() {
            match (
                map.maybe_get_traffic_signal(state.id),
                state.signal.as_mut(),
            ) {
                (Some(ts), Some(signal_state)) => {
                    if signal_state.current_stage >= ts.stages.len() {
                        // Just jump back to the first one. Shrug.
                        signal_state.current_stage = 0;
                        println!(
                            "WARNING: Traffic signal {} was live-edited in the middle of a stage, \
                             so jumping back to the first stage",
                            state.id
                        );
                    }
                }
                (Some(_), None) => {
                    state.signal = Some(SignalState::new(state.id, now, map, scheduler));
                }
                (None, Some(_)) => {
                    state.signal = None;
                    scheduler.cancel(Command::UpdateIntersection(state.id));
                }
                (None, None) => {}
            }
        }
    }

    pub fn handle_live_edits(&self, map: &Map) {
        // Just sanity check that we don't have any references to deleted turns
        let mut errors = Vec::new();
        for state in self.state.values() {
            for req in &state.accepted {
                if map.maybe_get_t(req.turn).is_none() {
                    errors.push(format!("{} accepted for {}", req.agent, req.turn));
                }
            }
            for req in state.waiting.keys() {
                if map.maybe_get_t(req.turn).is_none() {
                    errors.push(format!("{} waiting for {}", req.agent, req.turn));
                }
            }
            for req in &state.reserved {
                if map.maybe_get_t(req.turn).is_none() {
                    errors.push(format!("{} has reserved {}", req.agent, req.turn));
                }
            }
        }
        if !errors.is_empty() {
            for x in errors {
                error!("{}", x);
            }
            panic!("After live map edits, intersection state refers to deleted turns!");
        }
    }
}

// Queries
impl IntersectionSimState {
    pub fn nobody_headed_towards(&self, lane: LaneID, i: IntersectionID) -> bool {
        let state = &self.state[&i];
        !state
            .accepted
            .iter()
            .chain(state.reserved.iter())
            .any(|req| req.turn.dst == lane)
    }

    pub fn debug(&self, id: IntersectionID, map: &Map) {
        println!("{}", abstutil::to_json(&self.state[&id]));
        if let Some(ref sign) = map.maybe_get_stop_sign(id) {
            println!("{}", abstutil::to_json(sign));
        } else if let Some(ref signal) = map.maybe_get_traffic_signal(id) {
            println!("{}", abstutil::to_json(signal));
        } else {
            println!("Border");
        }
    }

    pub fn get_accepted_agents(&self, id: IntersectionID) -> Vec<(AgentID, TurnID)> {
        self.state[&id]
            .accepted
            .iter()
            .map(|req| (req.agent, req.turn))
            .collect()
    }

    pub fn get_waiting_agents(&self, id: IntersectionID) -> Vec<(AgentID, TurnID, Time)> {
        self.state[&id]
            .waiting
            .iter()
            .map(|(req, time)| (req.agent, req.turn, *time))
            .collect()
    }

    /// Returns intersections with travelers waiting for at least `threshold` since `now`, ordered
    /// so the longest delayed intersection is first.
    pub fn delayed_intersections(
        &self,
        now: Time,
        threshold: Duration,
    ) -> Vec<(IntersectionID, Time)> {
        let mut candidates = Vec::new();
        for state in self.state.values() {
            if let Some(earliest) = state.waiting.values().min() {
                if now - *earliest >= threshold {
                    candidates.push((state.id, *earliest));
                }
            }
        }
        candidates.sort_by_key(|(_, t)| *t);
        candidates
    }

    pub fn current_stage_and_remaining_time(
        &self,
        now: Time,
        i: IntersectionID,
    ) -> (usize, Duration) {
        let state = &self.state[&i].signal.as_ref().unwrap();
        if now > state.stage_ends_at {
            panic!(
                "At {}, but {} should have advanced its stage at {}",
                now, i, state.stage_ends_at
            );
        }
        (state.current_stage, state.stage_ends_at - now)
    }

    pub fn describe_stats(&self) -> Vec<String> {
        vec![
            format!("intersection stats"),
            format!(
                "{} total turn requests repeated after the initial attempt",
                prettyprint_usize(self.total_repeat_requests)
            ),
            format!(
                "{} not allowed by intersection ({}%)",
                prettyprint_usize(self.not_allowed_requests),
                (100.0 * (self.not_allowed_requests as f64) / (self.total_repeat_requests as f64))
                    .round()
            ),
            format!(
                "{} blocked by someone in the way ({}%)",
                prettyprint_usize(self.blocked_by_someone_requests),
                (100.0 * (self.blocked_by_someone_requests as f64)
                    / (self.total_repeat_requests as f64))
                    .round()
            ),
        ]
    }

    pub fn populate_blocked_by(
        &self,
        now: Time,
        graph: &mut BTreeMap<AgentID, (Duration, DelayCause)>,
        map: &Map,
        cars: &FixedMap<CarID, Car>,
        queues: &HashMap<Traversable, Queue>,
    ) {
        // Don't use self.blocked_by -- that gets complicated with uber-turns and such.
        //
        // This also assumes default values for handle_uber_turns, disable_turn_conflicts, etc!
        for state in self.state.values() {
            for (req, started_at) in &state.waiting {
                let turn = map.get_t(req.turn);
                // In the absence of other explanations, the agent must be pausing at a stop sign
                // or before making an unprotected movement, aka, in the middle of
                // WAIT_AT_STOP_SIGN or WAIT_BEFORE_YIELD_AT_TRAFFIC_SIGNAL. Or they're waiting for
                // a signal to change.
                let mut cause = DelayCause::Intersection(state.id);
                if let Some(other) = state.accepted.iter().find(|other| {
                    turn.conflicts_with(map.get_t(other.turn)) || turn.id == other.turn
                }) {
                    cause = DelayCause::Agent(other.agent);
                } else if let AgentID::Car(car) = req.agent {
                    let queue = &queues[&Traversable::Lane(req.turn.dst)];
                    let car = cars.get(&car).unwrap();
                    if !queue.room_for_car(car) {
                        // TODO Or it's reserved due to an uber turn or something
                        let blocker = queue.cars.back().cloned().or(queue.laggy_head).unwrap();
                        cause = DelayCause::Agent(AgentID::Car(blocker));
                    } else if let Some(ut) = car.router.get_path().about_to_start_ut() {
                        if let Some(blocker) = self.check_for_conflicts_before_uber_turn(ut, map) {
                            cause = DelayCause::Agent(blocker);
                        }
                    }
                }
                graph.insert(req.agent, (now - *started_at, cause));
            }
        }
    }

    /// See if any agent is currently performing a turn that conflicts with an uber-turn. Doesn't
    /// check for room on the queues.
    fn check_for_conflicts_before_uber_turn(&self, ut: &UberTurn, map: &Map) -> Option<AgentID> {
        for t in &ut.path {
            let turn = map.get_t(*t);
            let state = &self.state[&turn.id.parent];
            for other in state.accepted.iter().chain(state.reserved.iter()) {
                if map.get_t(other.turn).conflicts_with(turn) {
                    return Some(other.agent);
                }
            }
        }
        None
    }
}

// Stuff to support maybe_start_turn
impl IntersectionSimState {
    fn stop_sign_policy(
        &mut self,
        req: &Request,
        map: &Map,
        sign: &ControlStopSign,
        now: Time,
        scheduler: &mut Scheduler,
    ) -> bool {
        let our_priority = sign.get_priority(req.turn, map);
        assert!(our_priority != TurnPriority::Banned);
        let our_time = self.state[&req.turn.parent].waiting[req];

        if our_priority == TurnPriority::Yield && now < our_time + WAIT_AT_STOP_SIGN {
            // Since we have "ownership" of scheduling for req.agent, don't need to use
            // scheduler.update.
            scheduler.push(
                our_time + WAIT_AT_STOP_SIGN,
                Command::update_agent(req.agent),
            );
            return false;
        }

        // Once upon a time, we'd make sure that this request doesn't conflict with another in
        // self.waiting:
        // 1) Higher-ranking turns get to go first.
        // 2) Equal-ranking turns that started waiting before us get to go first.
        // But the exceptions started stacking -- if the other agent is blocked or the turns don't
        // even conflict, then allow it. Except determining if the other agent is blocked or not is
        // tough and kind of recursive.
        //
        // So instead, don't do any of that! The WAIT_AT_STOP_SIGN scheduling above and the fact
        // that events are processed in time order mean that case #2 is magically handled anyway.
        // If a case #1 could've started by now, then they would have. Since they didn't, they must
        // be blocked.

        // TODO Make sure we can optimistically finish this turn before an approaching
        // higher-priority vehicle wants to begin.

        true
    }

    fn traffic_signal_policy(
        &mut self,
        req: &Request,
        map: &Map,
        signal: &ControlTrafficSignal,
        speed: Speed,
        now: Time,
        scheduler: Option<&mut Scheduler>,
    ) -> bool {
        let turn = map.get_t(req.turn);

        let state = &self.state[&req.turn.parent];
        let signal_state = state.signal.as_ref().unwrap();
        let stage = &signal.stages[signal_state.current_stage];
        let full_stage_duration = stage.stage_type.simple_duration();
        let remaining_stage_time = signal_state.stage_ends_at - now;
        let our_time = state.waiting[req];

        // Can't go at all this stage.
        let our_priority = stage.get_priority_of_turn(req.turn, signal);
        if our_priority == TurnPriority::Banned {
            return false;
        }

        if our_priority == TurnPriority::Yield
            && now < our_time + WAIT_BEFORE_YIELD_AT_TRAFFIC_SIGNAL
        {
            // Since we have "ownership" of scheduling for req.agent, don't need to use
            // scheduler.update.
            if let Some(s) = scheduler {
                s.push(
                    our_time + WAIT_BEFORE_YIELD_AT_TRAFFIC_SIGNAL,
                    Command::update_agent(req.agent),
                );
            }
            return false;
        }

        // Previously: A yield loses to a conflicting Priority turn.
        // But similar to the description in stop_sign_policy, this caused unnecessary gridlock.
        // Priority vehicles getting scheduled first just requires a little tweak in
        // update_intersection.

        // TODO Make sure we can optimistically finish this turn before an approaching
        // higher-priority vehicle wants to begin.

        // Optimistically if nobody else is in the way, this is how long it'll take to finish the
        // turn. Don't start the turn if we won't finish by the time the light changes. If we get
        // it wrong, that's fine -- block the box a bit.
        let time_to_cross = turn.geom.length() / speed;
        if time_to_cross > remaining_stage_time {
            // Actually, we might have bigger problems...
            if time_to_cross > full_stage_duration {
                self.events.push(Event::Alert(
                    AlertLocation::Intersection(req.turn.parent),
                    format!(
                        "{:?} is impossible to fit into stage duration of {}",
                        req, full_stage_duration
                    ),
                ));
            } else {
                return false;
            }
        }

        true
    }

    // If true, the request can go.
    fn handle_accepted_conflicts(
        &mut self,
        req: &Request,
        map: &Map,
        maybe_cars_and_queues: Option<(&FixedMap<CarID, Car>, &HashMap<Traversable, Queue>)>,
    ) -> bool {
        let turn = map.get_t(req.turn);
        let mut cycle_detected = false;
        let mut ok = true;
        for other in self.state[&req.turn.parent]
            .accepted
            .iter()
            .chain(self.state[&req.turn.parent].reserved.iter())
        {
            // Never short-circuit; always record all of the dependencies; it might help someone
            // else unstick things.
            if map.get_t(other.turn).conflicts_with(turn) {
                if self.break_turn_conflict_cycles {
                    if let AgentID::Car(c) = req.agent {
                        if let AgentID::Car(c2) = other.agent {
                            self.blocked_by.insert((c, c2));
                        }
                        if !cycle_detected {
                            if let Some(cycle) =
                                self.detect_conflict_cycle(c, maybe_cars_and_queues.unwrap())
                            {
                                // Allow the conflicting turn!
                                self.events.push(Event::Alert(
                                    AlertLocation::Intersection(req.turn.parent),
                                    format!("Turn conflict cycle involving {:?}", cycle),
                                ));
                                cycle_detected = true;
                            }
                        }
                    }
                }

                if !cycle_detected && !self.disable_turn_conflicts {
                    ok = false;
                }

                // It's never safe for two vehicles to go for the same lane.
                if turn.id.dst == other.turn.dst {
                    return false;
                }
            }
        }
        ok
    }

    fn detect_conflict_cycle(
        &self,
        car: CarID,
        pair: (&FixedMap<CarID, Car>, &HashMap<Traversable, Queue>),
    ) -> Option<HashSet<CarID>> {
        let (cars, queues) = pair;

        let mut queue = vec![car];
        let mut seen = HashSet::new();
        while !queue.is_empty() {
            let current = queue.pop().unwrap();
            // Might not actually be a cycle. Insist on seeing the original req.agent
            // again.
            if !seen.is_empty() && current == car {
                return Some(seen);
            }
            if !seen.contains(&current) {
                seen.insert(current);

                for (c1, c2) in &self.blocked_by {
                    if *c1 == current {
                        queue.push(*c2);
                    }
                }

                // If this car isn't the head of its queue, add that dependency. (Except for
                // the original car, which we already know is the head of its queue)
                // TODO Maybe store this in blocked_by?
                if current != car {
                    let q = &queues[&cars[&current].router.head()];
                    let head = if let Some(c) = q.laggy_head {
                        c
                    } else {
                        *q.cars.get(0).unwrap()
                    };
                    if current != head {
                        queue.push(head);
                    }
                }
            }
        }
        None
    }
}

impl SignalState {
    fn new(id: IntersectionID, now: Time, map: &Map, scheduler: &mut Scheduler) -> SignalState {
        let mut state = SignalState {
            current_stage: 0,
            stage_ends_at: now,
            extensions_count: 0,
        };

        let signal = map.get_traffic_signal(id);
        // What stage are we starting with?
        let mut offset = (now - Time::START_OF_DAY) + signal.offset;
        loop {
            let dt = signal.stages[state.current_stage]
                .stage_type
                .simple_duration();
            if offset >= dt {
                offset -= dt;
                state.current_stage += 1;
                if state.current_stage == signal.stages.len() {
                    state.current_stage = 0;
                }
            } else {
                state.stage_ends_at = now + dt - offset;
                break;
            }
        }
        scheduler.push(state.stage_ends_at, Command::UpdateIntersection(id));
        state
    }
}

fn allow_block_the_box(i: &Intersection) -> bool {
    // Degenerate intersections are often just artifacts of how roads are split up in OSM. Allow
    // vehicles to get stuck in them, since the only possible thing they could block is pedestrians
    // from using the crosswalk. Those crosswalks usually don't exist in reality, so this behavior
    // is more realistic.
    if i.roads.len() == 2 {
        return true;
    }

    // TODO Sometimes a traffic signal is surrounded by tiny lanes with almost no capacity.
    // Workaround for now.
    //
    // When adding new cases:
    // 1) Organize by which map the intersection fixes
    // 2) Ensure a prebaked scenario covers this, to track regressions and make sure it actually
    //    helps.
    let id = i.orig_id.0;
    // lakeslice
    if id == 53211693
        || id == 53214134
        || id == 53214133
        || id == 987334546
        || id == 848817336
        || id == 1726088131
        || id == 1726088130
    {
        return true;
    }
    false
}<|MERGE_RESOLUTION|>--- conflicted
+++ resolved
@@ -293,40 +293,11 @@
         // Switch to a new stage?
         assert_eq!(now, signal_state.stage_ends_at);
         let old_stage = &signal.stages[signal_state.current_stage];
-<<<<<<< HEAD
-        match old_stage.phase_type {
-            PhaseType::Fixed(_) => {
-                duration = advance(signal_state, signal, !ped_waiting);
-            }
-            PhaseType::Adaptive(_) => {
-                // TODO Make a better policy here. For now, if there's _anyone_ waiting to start a
-                // protected turn, repeat this stage for the full duration. Note that "waiting" is
-                // only defined as "at the end of the lane, ready to start the turn." If a
-                // vehicle/ped is a second away from the intersection, this won't detect that. We
-                // could pass in all of the Queues here and use that to count all incoming agents,
-                // even ones a little farther away.
-                if state.waiting.keys().all(|req| {
-                    old_stage.get_priority_of_turn(req.turn, signal) != TurnPriority::Protected
-                }) {
-                    duration = advance(signal_state, signal, !ped_waiting);
-                    self.events.push(Event::Alert(
-                        AlertLocation::Intersection(id),
-                        "Repeating an adaptive stage".to_string(),
-                    ));
-                } else {
-                    duration = signal.stages[signal_state.current_stage]
-                        .phase_type
-                        .simple_duration();
-                }
-            }
-            PhaseType::Variable(min, delay, additional) => {
-=======
         match old_stage.stage_type {
             StageType::Fixed(_) => {
-                duration = advance(signal_state, signal);
+                duration = advance(signal_state, signal, !ped_waiting);
             }
             StageType::Variable(min, delay, additional) => {
->>>>>>> 37a25c0f
                 // test if anyone is waiting in current stage, and if so, extend the signal cycle.
                 // Filter out pedestrians, as they've had their chance and the delay
                 // could be short enough to keep them on the curb.
